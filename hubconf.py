--- conflicted
+++ resolved
@@ -138,13 +138,6 @@
             Image.open('data/images/bus.jpg'),  # PIL
             np.zeros((320, 640, 3))]  # numpy
 
-<<<<<<< HEAD
-    results = model(imgs)  # batched inference
-    rl = results.tolist()
-
-    print(rl[0].pandas().xyxy[0])
-=======
     results = model(imgs, size=320)  # batched inference
     results.print()
-    results.save()
->>>>>>> 26f04152
+    results.save()